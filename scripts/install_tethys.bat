--- conflicted
+++ resolved
@@ -14,10 +14,6 @@
 SET CONDA_HOME=
 SET CONDA_EXE=Miniconda3-latest-Windows-x86_64.exe
 SET CONDA_ENV_NAME=tethys
-<<<<<<< HEAD
-SET PYTHON_VERSION=3
-=======
->>>>>>> a14d6fc0
 SET BRANCH=release
 
 SET TETHYS_SUPER_USER=admin
@@ -360,10 +356,6 @@
 ECHO     -c, --conda-home [PATH]             Path to conda home directory where Miniconda will be installed. Default is %%TETHYS_HOME%%\miniconda.
 ECHO     -C, --conda-exe [PATH]              Path to Miniconda installer executable. Default is '.\Miniconda3-latest-Windows-x86_64.exe'.
 ECHO     -n, --conda-env-name [NAME]         Name for tethys conda environment. Default is 'tethys'.
-<<<<<<< HEAD
-ECHO     --python-version [PYTHON_VERSION]   Main python version to install tethys environment into (2-deprecated or 3). Default is 3.
-=======
->>>>>>> a14d6fc0
 ECHO     --db-username [USERNAME]            Username that the tethys database server will use. Default is 'tethys_default'.
 ECHO     --db-password [PASSWORD]            Password that the tethys database server will use. Default is 'pass'.
 ECHO     --db-port [PORT]                    Port that the tethys database server will use. Default is 5436.
