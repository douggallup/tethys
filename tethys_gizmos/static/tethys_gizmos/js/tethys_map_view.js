/*****************************************************************************
 * FILE:    Tethys Map View Library
 * DATE:    February 4, 2015
 * AUTHOR:  Nathan Swain
 * COPYRIGHT: (c) Brigham Young University 2015
 * LICENSE: BSD 2-Clause
 *****************************************************************************/

/*****************************************************************************
 *                      LIBRARY WRAPPER
 *****************************************************************************/

var TETHYS_MAP_VIEW = (function() {
  // Wrap the library in a package function
  "use strict"; // And enable strict mode for this library

  /************************************************************************
   *                      MODULE LEVEL / GLOBAL VARIABLES
   *************************************************************************/
   // Constants
  var DEFAULT_PROJECTION = 'EPSG:3857',                     // Spherical Mercator Projection
      LAT_LON_PROJECTION = 'EPSG:4326',                     // Standard Geographic Projection
      DEFAULT_SENSITIVITY = 2,                              // Used in selectable features
      DEFAULT_OUTPUT_FORMAT = 'GeoJSON',                    // The default output format
      GEOJSON_FORMAT = 'GeoJSON',                           // GeoJSON format type
      WKT_FORMAT = 'WKT';                                   // Well know text format type

  // Options Attributes
  var ATTRIBUTE_TABLE_ATTRIBUTE = 'data-attribute-table',   // HTML attribute containing the attribute table options
      BASE_MAP_ATTRIBUTE = 'data-base-map',                 // HTML attribute containing the base map options
      CONTROLS_ATTRIBUTE = 'data-controls',                 // HTML attribute containing the controls options
      DRAW_ATTRIBUTE = 'data-draw',                         // HTML attribute containing the drawing options
      LAYERS_ATTRIBUTE = 'data-layers',                     // HTML attribute containing the layers options
      LEGEND_ATTRIBUTE = 'data-legend',                     // HTML attribute containing the legend options
      VIEW_ATTRIBUTE = 'data-view',                         // HTML attribute containing the view options
      FEAT_SELECTION_ATTRIBUTE = 'data-feature-selection',  // HTML attribute containing the feature selection options
      DISABLE_BASE_MAP_ATTRIBUTE = 'data-disable-base-map'; // HTML attribute containing the disable base map option

  // Objects
  var public_interface,                                      // Object returned by the module
      m_drawing_interaction,                                // Drawing interaction used for drawing
      m_drawing_source,                                     // Drawing sources for drawing feature
      m_drawing_layer,                                      // Drawing layer for drawing feature
      m_drag_box_interaction,                               // Drag box interaction used for drawing rectangles
      m_drag_feature_interaction,                           // Drag feature interaction
      m_delete_feature_interaction,                         // Delete feature interaction
      m_modify_interaction,                                 // Modify interaction used for modifying features
      m_modify_select_interaction,                          // Select interaction for modify action
      m_select_interaction,                                 // Select interaction for main layers
      m_zoom_on_selection,                                  // Indicates whether to zoom on selection event
      m_legend_element,                                     // Stores the document element for the legend
      m_legend_items,                                       // Stores the legend items
      m_legend_control,                                     // OpenLayers map control
      m_selectable_layers,                                  // The layers that allow for selectable features
      m_selectable_wms_layers,                              // The layers that allow for selectable wms features
      m_points_selected_layer,                              // The layer that contains the currently selected points
      m_lines_selected_layer,                               // The layer that contains the currently selected lines
      m_wms_feature_selection_changed_callbacks,            // An array of callback functions to execute whenever features change
      m_polygons_selected_layer,                            // The layer that contains the currently selected polygons
      m_map;					                           // The map

  // Selectors
  var m_map_target,                                         // Selector for the map container
      m_textarea_target;                                    // Selector for the textarea target

  // Options
  var m_attribute_table_options,                            // Attribute table options json
      m_base_map_options,                                   // Base map options json
      m_controls_options,                                   // Controls options json
      m_draw_options,                                       // Draw options json
      m_layers_options,                                     // Layers options json
      m_legend_options,                                     // Legend options json
      m_view_options,                                       // View options json
      m_feature_selection_options,                          // Feature selection options json
      m_disable_base_map;                                   // Disable base map option json

  // Others
  var m_draw_id_counter;                                    // Draw id counter

  /************************************************************************
   *                       PRIVATE METHOD DECLARATIONS
   *************************************************************************/
  // Initialization Methods
   var ol_base_map_init, ol_base_map_switcher_init, ol_controls_init, ol_drawing_init, ol_layers_init, ol_legend_init,
       ol_map_init, ol_selection_interaction_init, ol_wms_feature_selection_init, ol_view_init, parse_options,
       ol_initialize_all;

  // Drawing Methods
  var add_drawing_interaction, add_drag_box_interaction, add_drag_feature_interaction,
      add_delete_feature_interaction, add_modify_interaction, add_feature_callback,
      draw_end_callback, draw_change_callback, delete_feature_callback, switch_interaction;

  // Feature Parser Methods
  var geojsonify, wellknowtextify;

  // Attribute Table Methods
  var initialize_feature_properties, generate_feature_id, get_feature_properties;

  // Legend Methods
  var clear_legend, new_legend_item, update_legend;

  // Selectable Features Methods
  var default_selected_feature_styler, highlight_selected_features, zoom_to_selection, jsonp_response_handler, map_clicked,
      override_selection_styler, selected_features_changed, select_features_by_attribute;

  // UI Management Methods
  var update_field;

  // Utility Methods
  var is_defined, in_array, string_to_function;

  // Class Declarations
  var DrawingControl, DragFeatureInteraction, DeleteFeatureInteraction;

   /************************************************************************
   *                    PRIVATE FUNCTION IMPLEMENTATIONS
   *************************************************************************/
  /***********************************
   * Initialization Methods
   ***********************************/

  var base_map_labels = [];
  // Initialize the background map
  ol_base_map_init = function()
  {
    // Constants
<<<<<<< HEAD
    var OPEN_STREET_MAP = 'OpenStreetMap',
        BING = 'Bing',
        MAP_QUEST = 'MapQuest',
        STAMEN = 'Stamen';
=======
    var SUPPORTED_BASE_MAPS = {
    'OpenStreetMap': {
        source_class: ol.source.OSM,
        default_source_options: {},
        label_property: null,
    },
    'Bing': {
        source_class: ol.source.BingMaps,
        default_source_options: null,
        label_property: 'imagerySet',
    },
    'Stamen': {
        source_class: ol.source.Stamen,
        default_source_options: {
          layer: 'terrain',
        },
        label_property: 'layer',
    },
    'ESRI': {
        source_class: function(options){
            //ESRI_Imagery_World_2D (MapServer)
            //ESRI_StreetMap_World_2D (MapServer)
            //NatGeo_World_Map (MapServer)
            //NGS_Topo_US_2D (MapServer)
            //Ocean_Basemap (MapServer)
            //USA_Topo_Maps (MapServer)
            //World_Imagery (MapServer)
            //World_Physical_Map (MapServer)
            //World_Shaded_Relief (MapServer)
            //World_Street_Map (MapServer)
            //World_Terrain_Base (MapServer)
            //World_Topo_Map (MapServer)

            options.url = 'https://server.arcgisonline.com/ArcGIS/rest/services/' +
                 options.layer + '/MapServer/tile/{z}/{y}/{x}';

            return new ol.source.XYZ(options);
        },
        default_source_options: {
            attributions: 'Tiles © <a href="https://services.arcgisonline.com/ArcGIS/' +
                          'rest/services/World_Topo_Map/MapServer">ArcGIS</a>',
            layer: 'World_Street_Map'
        },
        label_property: 'layer',
    },
    'CartoDB': {
        source_class: function(options){
            var style,  // 'light' or 'dark'. Default is 'light'
                labels;  // true or false. Default is true.
            style = is_defined(options.style) ? options.style : 'light';
            labels = options.labels === false ? '_nolabels': '_all';
>>>>>>> eacef10f

            options.url = 'http://{1-4}.basemaps.cartocdn.com/' + style + labels + '/{z}/{x}/{y}.png'

            return new ol.source.XYZ(options)
        },
        default_source_options: {
            style: 'light',
            labels: true,
        },
        label_property: 'style',
    },
    'XYZ': {
        source_class: ol.source.XYZ,
        default_source_options: {},
        label_property: null,
    },
  }
    // Declarations
    var base_map_layer;

    if (is_defined(m_disable_base_map) && m_disable_base_map) {
      return;
    }

    if (is_defined(m_base_map_options)) {
      var base_map_options = Array.isArray(m_base_map_options) ? m_base_map_options : [m_base_map_options]
      var first_flag = true;
      base_map_options.forEach(function (base_map_option) {
        var label;
        var visible = false;
        if (first_flag) {
          visible = true;
          first_flag = false;
        }
<<<<<<< HEAD
        if (typeof base_map_option === 'string') {
          if (base_map_option === OPEN_STREET_MAP) {
            // Initialize default open street map layer
            base_map_layer = new ol.layer.Tile({
              source: new ol.source.OSM(),
              visible: visible
            });
          } else if (base_map_option === BING) {
            // Initialize default bing layer

          } else if (base_map_option === MAP_QUEST) {
            // Initialize default map quest layer
            base_map_layer = new ol.layer.Tile({
              source: new ol.source.MapQuest({layer: 'sat'}),
              visible: visible
            });
          } else if (base_map_option === STAMEN) {
            // Initialize default open street map layer
            base_map_layer = new ol.layer.Tile({
                source: new ol.source.Stamen({
                  layer: 'terrain',
                }),
                visible: visible
            });
          }
          // Add legend attributes
          base_map_layer.tethys_legend_title = 'Basemap: ' + base_map_option;
=======
>>>>>>> eacef10f

        var base_map_layer_name,
            base_map_layer_arguments;

        if (typeof base_map_option === 'string') {
            base_map_layer_name = base_map_option;
            base_map_layer_arguments = null;
        }
        else if (typeof base_map_option === 'object'){
            base_map_layer_name = Object.getOwnPropertyNames(base_map_option)[0];
            base_map_layer_arguments = base_map_option[base_map_layer_name];
        }


        if (Object.getOwnPropertyNames(SUPPORTED_BASE_MAPS).includes(base_map_layer_name)){
            var base_map_metadata = SUPPORTED_BASE_MAPS[base_map_layer_name];
            var LayerSource = base_map_metadata.source_class;
            var source_options = base_map_layer_arguments ? base_map_layer_arguments : base_map_metadata.default_source_options;

            if(source_options){
              base_map_layer = new ol.layer.Tile({
                source: new LayerSource(source_options),
                visible: visible
              });
            }

            label = base_map_layer_name;
            if (source_options && source_options.hasOwnProperty('label')) {
              label = source_options.label;
            }
            else if(base_map_metadata.label_property) {
              label += '-' + source_options[base_map_metadata.label_property];
            }

            // Add legend attributes
            base_map_layer.tethys_legend_title = 'Basemap: ' + label;
<<<<<<< HEAD

          } else if (STAMEN in base_map_option) {
            // Initialize custom map quest layer
            base_map_layer = new ol.layer.Tile({
              source: new ol.source.Stamen({
                layer: 'watercolor',
              }),
              visible: visible
            });

            if (base_map_option[STAMEN].hasOwnProperty('label')) {
              label = base_map_option[STAMEN].label;
            } else {
              label = STAMEN;
            }
            // Add legend attributes
            base_map_layer.tethys_legend_title = 'Basemap: ' + label;
          }
=======
            base_map_labels.push(label);
>>>>>>> eacef10f
        }

        // Add the base map to layers
        m_map.addLayer(base_map_layer);
      });
    }
    else{
        // Default base map
        base_map_layer = new ol.layer.Tile({
          source: new ol.source.OSM()
        });
        // Add the base map to layers
        m_map.addLayer(base_map_layer);
    }
  }

  // Initialize the base map switcher
  ol_base_map_switcher_init = function () {
    if (is_defined(base_map_labels)) {
//      var base_map_options = Array.isArray(m_base_map_options) ? m_base_map_options : [m_base_map_options]
      if (base_map_labels.length >= 1) {
        var $map_element = $('#' + m_map_target);
        var html = '<span class="dropdown" id="basemap_dropdown_container">' +
                   '<button class="btn btn-sm btn-default dropdown-toggle" type="button" id="basemap_dropdown" data-toggle="dropdown" aria-haspopup="true" aria-expanded="true">' +
                   'Base Map <span class="caret"></span>' +
                   '</button>' +
                   '<ul class="dropdown-menu">' +
                   '<li class="basemap-option" value="None">None <span class="current-basemap-label"></span></li>';
        var first_flag = true;
        base_map_labels.forEach(function (val) {
          if (first_flag) {
            html += '<li class="basemap-option selected-basemap-option" value="' + val + '">' + val + ' <span class="current-basemap-label"> (Current)</span></li>';
            first_flag = false;
          } else {
            html += '<li class="basemap-option" value="' + val + '">' + val + ' <span class="current-basemap-label"></span></li>';
          }
        });

        html += '</ul></span>'

        $(html).insertBefore($map_element);

        // The function fired when a different basemap is selected from the drop-down
        var change_basemap = function () {
          var selected_base_map = $(this).attr('value');
          var base_map_label = 'Basemap: ' + selected_base_map;

          $('.current-basemap-label').text('');
          $('.basemap-option').removeClass('selected-basemap-option');
          $(this).addClass('selected-basemap-option');
          $($(this).children()[0]).text(' (Current)');

          m_map.getLayers().forEach(function (layer) {
            if (layer.hasOwnProperty('tethys_legend_title')) {
              if (layer.tethys_legend_title.indexOf('Basemap') !== -1) {
                layer.setVisible(layer.tethys_legend_title === base_map_label);
              }
            }
          });
        };

        // Listen for the basemap change event
        $('.basemap-option').on('click', change_basemap);

      }
    }
  }

  // Initialize the controls
  ol_controls_init = function()
  {
    // Constants
    var ZOOM_SLIDER = 'ZoomSlider',
        ROTATE = 'Rotate',
        ZOOM_EXTENT = 'ZoomToExtent',
        FULL_SCREEN = 'FullScreen',
        MOUSE_POSITION = 'MousePosition',
        SCALE_LINE = 'ScaleLine';

    var controls;

    // Start with defaults
    controls = ol.control.defaults();

    if (is_defined(m_controls_options)) {
      for (var i = 0; i < m_controls_options.length; i++) {
        var current_control;

        current_control = m_controls_options[i];

        // Handle string case
        if (typeof current_control === 'string') {
          if (current_control === ZOOM_SLIDER) {
            m_map.addControl(new ol.control.ZoomSlider());
          }
          else if (current_control === ROTATE) {
            m_map.addControl(new ol.control.Rotate());
          }
          else if (current_control === ZOOM_EXTENT) {
            m_map.addControl(new ol.control.ZoomToExtent());
          }
          else if (current_control === FULL_SCREEN) {
            m_map.addControl(new ol.control.FullScreen());
          }
          else if (current_control === MOUSE_POSITION) {
            m_map.addControl(new ol.control.MousePosition());
          }
          else if (current_control === SCALE_LINE) {
            m_map.addControl(new ol.control.ScaleLine());
          }

        // Handle object case
        } else if (typeof current_control === 'object') {
          if (ZOOM_SLIDER in current_control){
            m_map.addControl(new ol.control.ZoomSlider(current_control[ZOOM_SLIDER]));
          }
          else if (ROTATE in current_control){
            m_map.addControl(new ol.control.Rotate(current_control[ROTATE]));
          }
          else if (FULL_SCREEN in current_control){
            m_map.addControl(new ol.control.FullScreen(current_control[FULL_SCREEN]));
          }
          else if (MOUSE_POSITION in current_control){
            m_map.addControl(new ol.control.MousePosition(current_control[MOUSE_POSITION]));
          }
          else if (SCALE_LINE in current_control){
            m_map.addControl(new ol.control.ScaleLine(current_control[SCALE_LINE]));
          }
          else if (ZOOM_EXTENT in current_control){
            var control_obj = current_control[ZOOM_EXTENT];

            // Transform coordinates to default CRS
            if ('projection' in control_obj && 'extent' in control_obj) {
              control_obj['extent'] = ol.proj.transformExtent(control_obj['extent'], control_obj['projection'], DEFAULT_PROJECTION);
              delete control_obj['projection'];
            }
            m_map.addControl(new ol.control.ZoomToExtent(control_obj));
          }
        }
      }
    }

    return controls;

  };

  // Initialize the drawing tools
  ol_drawing_init = function()
  {
    // Constants
////////////////////////////////////////// Color of annotation tools and Button Spacing ////////////////////////////////
    var VALID_GEOMETRY_TYPES = ['Polygon', 'Point', 'LineString', 'Box'];
    var INITIAL_FILL_COLOR = 'rgba(255, 255, 255, 0.2)',
        INITIAL_STROKE_COLOR = '#ffcc33',
        INITIAL_POINT_FILL_COLOR = '#ffcc33',
        BUTTON_SPACING = 30,
        BUTTON_OFFSET_UNITS = 'px';

    var controls_added = [],
        button_left_offset = 136,
        initial_drawing_mode = 'Point';

    if (is_defined(m_draw_options)) {

      // Customize styles
      INITIAL_FILL_COLOR = m_draw_options.fill_color,
      INITIAL_STROKE_COLOR = m_draw_options.line_color,
      INITIAL_POINT_FILL_COLOR = m_draw_options.point_color,

      // Initialize the drawing layer
      m_drawing_source = new ol.source.Vector({wrapX: false});

      m_drawing_layer = new ol.layer.Vector({
        source: m_drawing_source,
        style: new ol.style.Style({
          fill: new ol.style.Fill({
            color: INITIAL_FILL_COLOR
          }),
          stroke: new ol.style.Stroke({
            color: INITIAL_STROKE_COLOR,
            width: 2
          }),
          image: new ol.style.Circle({
            radius: 4,
            fill: new ol.style.Fill({
              color: INITIAL_POINT_FILL_COLOR
            })
          }),
        })
      });

      // Add drawing layer legend properites
      m_drawing_layer.tethys_legend_title = 'Drawing Layer';
      m_drawing_layer.tethys_editable = true;

      // Add drawing layer to the map
      m_map.addLayer(m_drawing_layer);

      // Bind event
      m_drawing_source.on('addfeature', add_feature_callback);
	  m_drawing_source.on('removefeature', delete_feature_callback);

      // Set initial drawing interaction
      if (is_defined(m_draw_options.initial) &&
          in_array(m_draw_options.initial, VALID_GEOMETRY_TYPES) &&
          is_defined(m_draw_options.controls) &&
          in_array(m_draw_options.initial, m_draw_options.controls)
      ) {
        initial_drawing_mode = m_draw_options.initial;
      }

      switch_interaction(initial_drawing_mode);

      // Add drawing controls to the map
      if (is_defined(m_draw_options.controls)) {
        var pan_control;
        var draw_controls = m_draw_options.controls;

        // Always add the pan_control
        pan_control = new DrawingControl({
          control_type: 'Pan',
          left_offset: button_left_offset.toString() + BUTTON_OFFSET_UNITS,
          active: false,
          control_id: "tethys_pan"
        });

        button_left_offset += BUTTON_SPACING;
        m_map.addControl(pan_control);

        // Add modify control first
        if (in_array('Modify', draw_controls)) {
          var modify_control;

          modify_control = new DrawingControl({
            control_type: 'Modify',
            left_offset: button_left_offset.toString() + BUTTON_OFFSET_UNITS,
            active: false,
            control_id: "tethys_modify"
          });


          button_left_offset += BUTTON_SPACING;
          m_map.addControl(modify_control);
        }

        // Add delete control
        if (in_array('Delete', draw_controls)) {
          var modify_control;

          modify_control = new DrawingControl({
            control_type: 'Delete',
            left_offset: button_left_offset.toString() + BUTTON_OFFSET_UNITS,
            active: false,
            control_id: "tethys_delete"
          });


          button_left_offset += BUTTON_SPACING;
          m_map.addControl(modify_control
          );
        }

        if (in_array('Move', draw_controls)) {
          var drag_feature_control;

          // Add drag feature control next
          drag_feature_control = new DrawingControl({
            control_type: 'Drag',
            left_offset: button_left_offset.toString() + BUTTON_OFFSET_UNITS,
            active: false,
            control_id: "tethys_move"
          });

          button_left_offset += BUTTON_SPACING;
          m_map.addControl(drag_feature_control);
        }

        for (var i = 0; i < draw_controls.length; i++) {

          var current_control_type = draw_controls[i];

          if (in_array(current_control_type, VALID_GEOMETRY_TYPES) && (!in_array(current_control_type, controls_added))) {
            var offset_string,
                new_control;

            var is_initial = false;

            // Convert offset to string
            offset_string = button_left_offset.toString() + BUTTON_OFFSET_UNITS;

            // Create new control
            if (current_control_type === initial_drawing_mode) {
              is_initial = true;
            }

            new_control = new DrawingControl({
              control_type: current_control_type,
              left_offset: offset_string,
              active: is_initial,
              control_id: "draw_" + current_control_type
            });

            m_map.addControl(new_control);

            // Stash and increment
            controls_added.push(current_control_type);
            button_left_offset += BUTTON_SPACING;
          }
        }
      }
    }
  };

  // Initialize the layers
  ol_layers_init = function()
  {
    // Constants
    var GEOJSON = 'GeoJSON',
        KML = 'KML';

    var TILE_SOURCES = ['TileDebug', 'TileUTFGrid', 'UrlTile', 'TileImage', 'VectorTile', 'BingMaps', 'TileArcGISRest',
                        'TileJSON', 'TileWMS', 'WMTS', 'XYZ', 'Zoomify', 'CartoDB', 'OSM', 'Stamen'];

    var IMAGE_SOURCES = ['ImageArcGISRest', 'ImageCanvas', 'ImageMapGuide', 'ImageStatic', 'ImageWMS', 'ImageVector',
                         'Raster'];

    var VECTOR_SOURCES = ['GeoJSON', 'KML', 'Vector', 'Cluster'];

    var STYLE_MAP = {
        'fill'  : ol.style.Fill,
        'stroke': ol.style.Stroke,
        'text'  : ol.style.Text,
    };

    var STYLE_IMAGE_MAP = {
        'circle': ol.style.Circle,
    };

    if (is_defined(m_layers_options)) {
      for (var i = m_layers_options.length; i--; ) {
        var current_layer,
            layer, Source, current_layer_layer_options;

        current_layer = m_layers_options[i];
        // Extract layer_options
        if ('layer_options' in current_layer && current_layer.layer_options) {
          if ('style' in current_layer.layer_options) {
            var style_options = current_layer.layer_options.style;
            if ('image' in style_options) {
                var image_options = current_layer.layer_options.style.image;
                for (var ikey in image_options) {
                    if (image_options.hasOwnProperty(ikey)) {
                        if (ikey in STYLE_IMAGE_MAP) {
                            for (var ckey in image_options[ikey]) {
                                if (image_options[ikey].hasOwnProperty(ckey)) {
                                    if (ckey in STYLE_MAP)
                                    {
                                        current_layer.layer_options.style.image[ikey][ckey] = new STYLE_MAP[ckey](image_options[ikey][ckey]);
                                    }
                                }
                            }
                            current_layer.layer_options.style.image = new STYLE_IMAGE_MAP[ikey](image_options[ikey]);
                        }
                    }
                }
            }
            current_layer.layer_options.style = new ol.style.Style(current_layer.layer_options.style);
          }
          current_layer_layer_options = current_layer.layer_options;
        } else {
          current_layer_layer_options = {};
        }
        // Tile layer case
        if (in_array(current_layer.source, TILE_SOURCES)) {
          var resolutions, source_options, tile_grid;

          source_options = current_layer.options;

          if (source_options && 'tileGrid' in source_options) {
            source_options['tileGrid'] = new ol.tilegrid.TileGrid(source_options['tileGrid']);
          } else {
            // Define a default TileGrid that is the same as the default one generated for EPSG:3857 in GeoServer
            resolutions = [
              156543.03390625,
               78271.516953125,
               39135.7584765625,
               19567.87923828125,
                9783.939619140625,
                4891.9698095703125,
                2445.9849047851562,
                1222.9924523925781,
                 611.4962261962891,
                 305.74811309814453,
                 152.87405654907226,
                  76.43702827453613,
                  38.218514137268066,
                  19.109257068634033,
                   9.554628534317017,
                   4.777314267158508,
                   2.388657133579254,
                   1.194328566789627,
                   0.5971642833948135,
                   0.2985821416974068,
                   0.1492910708487034,
                   0.0746455354243517,
            ]

            // Create the tile grid
            source_options['tileGrid'] = new ol.tilegrid.TileGrid({
              extent: [-20037508.34, -20037508.34, 20037508.34, 20037508.34],
              resolutions: resolutions,
              origin: [0, 0],
              tileSize: [256, 256],
            });
          }

          Source = string_to_function('ol.source.' + current_layer.source);
          current_layer_layer_options['source'] = new Source(source_options);
          layer = new ol.layer.Tile(current_layer_layer_options);
        }

        // Image layer case
        else if (in_array(current_layer.source, IMAGE_SOURCES)) {
          Source = string_to_function('ol.source.' + current_layer.source);
          current_layer_layer_options['source'] = new Source(current_layer.options);
          layer = new ol.layer.Image(current_layer_layer_options);
        }

        // Vector layer case
        else if (in_array(current_layer.source, VECTOR_SOURCES)) {

          // GeoJSON case
          if (current_layer.source === GEOJSON){
            var geojson_source, json, projection, format, features;

            json = current_layer.options;

            // Determine projection
            format = new ol.format.GeoJSON();
            projection = format.readProjection(json);

            // Read the features
            if (is_defined(projection)) {
              features = format.readFeatures(json, {'dataProjection': projection, 'featureProjection': DEFAULT_PROJECTION});
            } else {
              features = format.readFeatures(json);
            }

            geojson_source = new ol.source.Vector({
              features: features
            });

            current_layer_layer_options['source'] = geojson_source;
            layer = new ol.layer.Vector(current_layer_layer_options);
          }

          // KML case
          else if (current_layer.source === KML){
            // From URL case
            if (current_layer.options.hasOwnProperty('url')) {
              current_layer_layer_options['source'] = new ol.source.Vector({
                url: current_layer.options.url,
                format: new ol.format.KML(),
                projection: new ol.proj.get(DEFAULT_PROJECTION)
              });
              layer = new ol.layer.Vector(current_layer_layer_options);
            }

            // From string case
            else if (current_layer.options.hasOwnProperty('kml')) {
              var kml_source;

              kml_source = new ol.source.Vector({
                features: (new ol.format.KML()).readFeatures(current_layer.options.kml),
                projection: new ol.proj.get(DEFAULT_PROJECTION)
              });

              current_layer_layer_options['source'] = kml_source;
              layer = new ol.layer.Vector(current_layer_layer_options);
            }
          }

          // Generic vector case
          else {
            Source = string_to_function('ol.source.' + current_layer.source);
            current_layer_layer_options['source'] = new Source(current_layer.options);
            layer = new ol.layer.Vector(current_layer_layer_options);
          }
        }

        if (typeof layer !== typeof undefined) {
          // Set legend properties
          layer.tethys_legend_title = current_layer.legend_title;
          layer.tethys_legend_classes = current_layer.legend_classes;
          layer.tethys_legend_extent = current_layer.legend_extent;
          layer.tethys_legend_extent_projection = current_layer.legend_extent_projection;
          layer.tethys_editable = current_layer.editable;
          layer.tethys_data = current_layer.data;

          // Add layer to the map
          m_map.addLayer(layer);

          // Enable feature selection layers
          if (in_array(current_layer.source, ['ImageWMS', 'TileWMS'])) {
            if ('feature_selection' in current_layer && current_layer.feature_selection) {
              // add geometry attribute to layer properties for selection
              if('geometry_attribute' in current_layer && current_layer.geometry_attribute) {
                  layer.setProperties({'geometry_attribute': current_layer.geometry_attribute});
              }
              else{
                  layer.setProperties({'geometry_attribute': "the_geom"});
                  console.log('WARNING: geometry_attribute undefined. Default value of "the_geom" used.')
              }
              // Push layer to m_selectable_wms_layers layers to enable selection
              m_selectable_wms_layers.push(layer);
            }
          } else {
            if ('feature_selection' in current_layer && current_layer.feature_selection) {
              // Push layer to m_selectable_layers to enable selection
              m_selectable_layers.push(layer);
            }
          }
        }
      }
    }
  };

  // Initialize the legend
  ol_legend_init = function()
  {
    if (is_defined(m_legend_options) && m_legend_options) {
      var legend_content;

      // Create the legend element
      m_legend_items = document.createElement('ul');
      m_legend_items.className = 'legend-items';

      legend_content = document.createElement('div');
      legend_content.className = 'legend-content';
      legend_content.appendChild(m_legend_items);

      m_legend_element = document.createElement('div');
      m_legend_element.className = 'tethys-map-view-legend ol-unselectable ol-control';
      m_legend_element.appendChild(legend_content);

      // Add legend element as a control on open layers map
      m_legend_control = new ol.control.Control({element: m_legend_element});
      m_legend_control.setMap(m_map);

      // Populate Legend
      update_legend();
    }
  };


  // Initialize the map
   ol_map_init = function()
  {
    // Init Map
    m_map = new ol.Map({
      target: m_map_target,
      view: new ol.View({
        center: [0, 0],
        zoom: 2,
        minZoom: 0,
        maxZoom: 28
      })
    });
  };

  // Initialize the selectable layers
  ol_wms_feature_selection_init = function()
  {
    // Initialize the callback array always
    m_wms_feature_selection_changed_callbacks = [];

    // Only turn on feature selection if there are layers that support it.
    if (m_selectable_wms_layers.length > 0) {
        m_points_selected_layer = new ol.layer.Vector({
          source: new ol.source.Vector(),
          style: default_selected_feature_styler,
        });
        m_points_selected_layer.setMap(m_map);

        m_lines_selected_layer = new ol.layer.Vector({
          source: new ol.source.Vector(),
          style: default_selected_feature_styler,
        });
        m_lines_selected_layer.setMap(m_map);

        m_polygons_selected_layer = new ol.layer.Vector({
          source: new ol.source.Vector(),
          style: default_selected_feature_styler,
        });
        m_polygons_selected_layer.setMap(m_map);

        // Bind the to the map onclick event
        m_map.on('singleclick', map_clicked);
    }
  };

  ol_selection_interaction_init = function()
  {
    m_select_interaction = null;
    // Create new selection interaction
    if (m_selectable_layers.length > 0) {
        //make layers selectable
        m_select_interaction = new ol.interaction.Select({
                                    layers: m_selectable_layers,
                                });

        // Add new drawing interaction to map
        m_map.addInteraction(m_select_interaction);
    }
  };

  // Initialize the map view
  ol_view_init = function()
  {
    // Declarations
    var view_json;

    // Get view settings from data attribute
    var $map_element = $('#' + m_map_target);
    view_json = $map_element.attr('data-view');

    if (typeof view_json !== typeof undefined && view_json !== false) {
      var view_obj;

      view_obj = JSON.parse(view_json);

      if ('projection' in view_obj && 'center' in view_obj) {
        // Transform coordinates to default CRS
        view_obj['center'] = ol.proj.transform(view_obj['center'], view_obj['projection'], DEFAULT_PROJECTION);
        delete view_obj['projection'];
      }

      m_map.setView(new ol.View(view_obj));
    }

    //function to change size of the map when the map element size changes
    $map_element.changeSize(function($this){
      m_map.updateSize();
    });

  };

  parse_options = function ()
  {
    var $map_element = $('#' + m_map_target);

    // Read attributes
    m_attribute_table_options = $map_element.attr(ATTRIBUTE_TABLE_ATTRIBUTE);
    m_base_map_options = $map_element.attr(BASE_MAP_ATTRIBUTE);
    m_controls_options = $map_element.attr(CONTROLS_ATTRIBUTE);
    m_draw_options = $map_element.attr(DRAW_ATTRIBUTE);
    m_layers_options = $map_element.attr(LAYERS_ATTRIBUTE);
    m_legend_options = $map_element.attr(LEGEND_ATTRIBUTE);
    m_view_options = $map_element.attr(VIEW_ATTRIBUTE);
    m_disable_base_map = $map_element.attr(DISABLE_BASE_MAP_ATTRIBUTE);
    m_feature_selection_options = $map_element.attr(FEAT_SELECTION_ATTRIBUTE);

    // Parse JSON
    if (is_defined(m_attribute_table_options)) {
      m_attribute_table_options = JSON.parse(m_attribute_table_options);
    }

    if (is_defined(m_base_map_options)) {
      m_base_map_options = JSON.parse(m_base_map_options);
    }

    if (is_defined(m_controls_options)) {
      m_controls_options = JSON.parse(m_controls_options);
    }

    if (is_defined(m_draw_options)) {
      m_draw_options = JSON.parse(m_draw_options);
    }

    if (is_defined(m_layers_options)) {
      m_layers_options = JSON.parse(m_layers_options);
    }

    if (is_defined(m_legend_options)) {
      m_legend_options = JSON.parse(m_legend_options);
    }

    if (is_defined(m_view_options)) {
      m_view_options = JSON.parse(m_view_options);
    }

    if (is_defined(m_disable_base_map)) {
      m_disable_base_map = JSON.parse(m_disable_base_map);
    }

    if (is_defined(m_feature_selection_options)) {
      m_feature_selection_options = JSON.parse(m_feature_selection_options);
    }
  };

  ol_initialize_all = function() {
    // Map container selector
    m_map_target = 'map_view';
    m_textarea_target = 'map_view_geometry';
    m_selectable_layers = [];
    m_selectable_wms_layers = [];
    m_zoom_on_selection = false;

    m_draw_id_counter = 1;

    // Parse options
    parse_options();

    // Initialize the map
    ol_map_init();

    // Initialize Controls
    ol_controls_init();

    // Initialize Base Map
    ol_base_map_init();

    // Initialize Base Map Switcher
    ol_base_map_switcher_init();

    // Initialize Layers
    ol_layers_init();

    // Initialize WMS Selectable Features
    ol_wms_feature_selection_init();

    // Initialize Selectable Features
    ol_selection_interaction_init();

    // Initialize Drawing
    ol_drawing_init();

    // Initialize View
    ol_view_init();

    // Initialize Legend
    ol_legend_init();

    // Initialize tooltips
    $('[data-toggle="tooltip"]').tooltip()
  };

  /***********************************
   * Drawing Methods
   ***********************************/
  add_drawing_interaction = function(geometry_type) {
    // Create new drawing interaction
    m_drawing_interaction = new ol.interaction.Draw({
      source: m_drawing_source,
      type: geometry_type
    });

    // Bind events to the interaction
    m_drawing_interaction.on('drawend', function(event) {
      draw_end_callback(event.feature);
    });

    // Add new drawing interaction to map
    m_map.addInteraction(m_drawing_interaction);
  };

  add_drag_box_interaction = function() {
    // Add a drag box interaction
    m_drag_box_interaction = new ol.interaction.DragBox({
      condition: ol.events.condition.noModifierKeys,
      style: new ol.style.Style({
        stroke: new ol.style.Stroke({
          color: '#0099ff',
          width: 3
        })
      })
    });

    // Capture bounds and add to drawn feature layer on drag box end
    m_drag_box_interaction.on('boxend', function(event){
      var extent, feature;

      // Get extent of bounding box
      extent = this.getGeometry().getExtent();

      // Create a new feature with extent
      feature = new ol.Feature({
        geometry: new ol.geom.Polygon.fromExtent(extent)
      });

      // Add feature to drawing layer
      m_drawing_source.addFeature(feature);

      // Call draw end callback
      draw_end_callback(feature);
    });

    m_map.addInteraction(m_drag_box_interaction);

  };

  add_drag_feature_interaction = function() {
    // Add Drag feature interaction
    m_drag_feature_interaction = new DragFeatureInteraction();
    m_map.addInteraction(m_drag_feature_interaction);
  };

  add_delete_feature_interaction = function() {
    // Add delete feature interaction
    m_delete_feature_interaction = new DeleteFeatureInteraction();
    m_map.addInteraction(m_delete_feature_interaction);
  };

  add_modify_interaction = function() {
    // Modify interaction works in conjunction with a selection interaction
    var selected_features;

    selected_features = null;

    // Create select interaction
    m_modify_select_interaction = new ol.interaction.Select({
        layers: function(layer){
            if (layer.tethys_editable){
                return layer
            }
        },
    });
    m_map.addInteraction(m_modify_select_interaction);

    // Get selected features
    selected_features = m_modify_select_interaction.getFeatures();

    // Create modify interaction
    m_modify_interaction = new ol.interaction.Modify({
      features: selected_features,
      deleteCondition: function(event) {
        return ol.events.condition.shiftKeyOnly(event) && ol.events.condition.singleClick(event);
      }
    });
    m_map.addInteraction(m_modify_interaction);
  };

  add_feature_callback = function(feature) {
    // Update the field
    update_field();
  };

  delete_feature_callback = function(feature){
  	// Update the hidden text field
  	update_field();
  };

  draw_end_callback = function(feature) {
    // Initialize the feature properties
    initialize_feature_properties(feature);

    // Bind change event to new feature
    feature.on('change', draw_change_callback);

    // Update the field
    update_field();
    update_legend();
  };

  draw_change_callback = function(event) {
    update_field();
  };

  switch_interaction = function(interaction_type)
  {
    // Remove all interactions
    m_map.removeInteraction(m_drawing_interaction);
    m_map.removeInteraction(m_modify_select_interaction);
    m_map.removeInteraction(m_modify_interaction);
    m_map.removeInteraction(m_drag_feature_interaction);
	m_map.removeInteraction(m_delete_feature_interaction);
    m_map.removeInteraction(m_drag_box_interaction);

    // Set appropriate drawing interaction
    if (interaction_type === 'Pan') {
      // Do nothing
    } else if (interaction_type === 'Modify') {
      add_modify_interaction();
    } else if (interaction_type === 'Drag') {
      add_drag_feature_interaction();
  	} else if (interaction_type === 'Delete') {
      add_delete_feature_interaction();
    } else if (interaction_type === 'Box') {
      add_drag_box_interaction();
    } else {
      add_drawing_interaction(interaction_type);
    }
  };

  /***********************************
   * Feature Parser Methods
   ***********************************/
  geojsonify = function()
  {
    var features, geometry_collection;

    // Get the features
    features = m_drawing_source.getFeatures();

    // Setup geometry collection
    geometry_collection = {'type': 'GeometryCollection',
                           'geometries': []};

    features.forEach(function(feature){
      var geojson, crs, coordinates, properties,
          geometry, map_crs, geom_type;

      // Clone geometry so transformation doesn't affect features on the map
      geometry = feature.getGeometry().clone();
      geom_type = geometry.getType();

      // Transform the CRS to standard Lat-Long: EPSG-4326
      map_crs = m_map.getView().getProjection();
      geometry = geometry.transform(map_crs, 'EPSG:4326');

      // Get coordinates
      coordinates = geometry.getCoordinates();

      // Create CRS
      crs = {
        type: 'link',
        properties: {
           href: 'http://spatialreference.org/ref/epsg/4326/proj4/',
           type: 'proj4'
        }
      };

      // Parse Properties
      properties = get_feature_properties(feature);

      // Formulate GeoJSON
      geojson = {
        type: geom_type,
        coordinates: coordinates,
        properties: properties,
        crs: crs
      };

      geometry_collection.geometries.push(geojson);
    });

    return geometry_collection;
  };

  wellknowtextify = function()
  {
    var features, geometry_collection;

    // Get the features
    features = m_drawing_source.getFeatures();

    // Setup geometry collection
    geometry_collection = {'type': 'GeometryCollection',
                           'geometries': []};

    features.forEach(function(feature){
      var wktjson, wkt, crs, coordinates, properties,
          geometry, map_crs, geom_type;

      // Clone geometry so transformation doesn't affect features on the map
      geometry = feature.getGeometry().clone();
      geom_type = geometry.getType();

      // Transform the CRS to standard Lat-Long: EPSG-4326
      map_crs = m_map.getView().getProjection();
      geometry = geometry.transform(map_crs, 'EPSG:4326');

      // Get coordinates
      coordinates = geometry.getCoordinates();

      // Assemble well know text parameters
      wkt = '';

      if (geom_type === 'Point') {
        wkt = 'POINT(' + coordinates[0] + ' ' + coordinates[1] + ')';

      } else if (geom_type === 'Polygon') {
        var first_coordinate = geometry.getFirstCoordinate();
        wkt = 'POLYGON((';

        for (var i = 0; i < coordinates[0].length; i++) {
          var pair = coordinates[0][i];
          wkt += pair[0] + ' ' + pair[1] + ', ';
        }

        wkt += (first_coordinate[0] + ' ' + first_coordinate[1] + '))');

      } else if (geom_type === 'LineString') {
        var pairs = [];

        wkt = 'POLYLINE(';

        for (var i = 0; i < coordinates.length; i++) {
          var pair = coordinates[i];
          var wkt_pair = pair[0] + ' ' + pair[1];
          pairs.push(wkt_pair);
        }

        wkt += pairs.join(', ') + ')';
      }

      // Create CRS
      crs = {
        type: 'link',
        properties: {
           href: 'http://spatialreference.org/ref/epsg/4326/proj4/',
           type: 'proj4'
        }
      };

      // Parse Properties
      properties = get_feature_properties(feature);

      // Formulate WKT JSON
      wktjson = {
        type: geom_type,
        wkt: wkt,
        properties: properties,
        crs: crs
      };

      geometry_collection.geometries.push(wktjson);
    });

    return geometry_collection;
  };

  /***********************************
   * Attribute Table Methods
   ***********************************/
  generate_feature_id = function() {
    var id = m_draw_id_counter;
    ++m_draw_id_counter;
    return id;
  };

  get_feature_properties = function(feature) {
    var feature_properties, properties;

    properties = {id: feature.getId()};
    feature_properties = feature.getProperties();

    for (var property in feature_properties) {
      if (property != 'geometry') {
        properties[property] = feature_properties[property];
      }
    }

    return properties;
  };

  initialize_feature_properties = function(feature) {
    // Set the id
    feature.setId(generate_feature_id());

    // Initialize with properties and defaults provided
    //feature.setProperties({
    //  'prop1': 1,
    //  'prop2': 'cool'
    //});
  };

  /***********************************
   * Legend Methods
   ***********************************/
  clear_legend = function() {
    // Clear legend elements
    while (m_legend_items.firstChild) {
      m_legend_items.removeChild(m_legend_items.firstChild);
    }

    // Clear menu items
    $('.tethys-map-view-dropdown').each(function() {
      $(this).remove();
    });
  };

  new_legend_item = function(layer) {
    // Declare Vars
    var html, last_item, title,
        opacity_control, display_control, zoom_control, menu_toggle_control,
        legend_classes, init_display_control_text;

    if (layer.hasOwnProperty('tethys_legend_title')) {
      title = layer.tethys_legend_title;
    } else {
      title = 'Untitled';
    }

    if (layer.getVisible()) {
      init_display_control_text = 'Hide Layer';
    } else {
      init_display_control_text = 'Show Layer';
    }

    html =  '<li class="legend-item">' +
              '<div class="legend-buttons">' +
                '<a class="btn btn-default btn-legend-action zoom-control">' + title + '</a>' +
                '<a class="btn btn-default legend-dropdown-toggle">' +
                  '<span class="caret"></span>' +
                  '<span class="sr-only">Toggle Dropdown</span>' +
                '</a>' +
                '<div class="tethys-legend-dropdown">' +
                  '<ul>' +
                    '<li><a class="opacity-control">' +
                      '<span>Opacity</span> ' +
                      '<input type="range" min="0.0" max="1.0" step="0.01" value="' + layer.getOpacity() + '">' +
                    '</a></li>' +
                    '<li><a class="display-control" href="javascript:void(0);">' + init_display_control_text + '</a></li>' +
                  '</ul>' +
                '</div>' +
              '</div>';

    // Append the legend classes if applicable
    legend_classes = layer.tethys_legend_classes;

    if (legend_classes) {
      html += '<div class="legend-item-classes"><ul>';

      // Create SVG symbols for legend
      for (var i = 0; i < legend_classes.length; i++) {
        var legend_class;

        legend_class = legend_classes[i];

        html += '<li class="legend-class ' + legend_class.type + '">';
        if (legend_class.LEGEND_TYPE === "mvlegendimage") {
            html += '<div class="tethys-mvlegendimage tethys-legend-dropdown">' +
                    '<ul>' +
                      '<li><span class="legend-class-symbol">' + legend_class.value + '</span>' +
                          '<span class="legend-class-value"><img src="' + legend_class.image_url + '"></span>' +
                      '</li>' +
                    '</ul>' +
                    '</div>';
        } else if (legend_class.LEGEND_TYPE === "mvlegend") {
            html += '<span class="legend-class-symbol">';
            if (legend_class.type === legend_class.POINT_TYPE) {
              html += '<svg><circle cx="10" cy="10" r="25%" fill="' + legend_class.fill + '"/></svg>';
            }

            else if (legend_class.type === legend_class.LINE_TYPE) {
              html += '<svg><polyline points="19 1, 1 6, 19 14, 1 19" stroke="' + legend_class.stroke + '" fill="transparent" stroke-width="2"/></svg>';
            }

            else if (legend_class.type === legend_class.POLYGON_TYPE) {
              html += '<svg><polygon points="1 10, 5 3, 13 1, 19 9, 14 19, 9 13" stroke="' + legend_class.stroke + '" fill="' + legend_class.fill + '" stroke-width="2"/></svg>';
            }
            else if (legend_class.type === legend_class.RASTER_TYPE) {
                for (var j = 0; j < legend_class.ramp.length; j++) {
                    html += '<svg><rect width="20" height="20" fill=' + legend_class.ramp[j] + '/></svg>';
                }
            }

            html += '</span><span class="legend-class-value">' + legend_class.value + '</span>';
        }
      }

      html += '</li>';
    }

    // Close li.legend-item
    html += '</ul></div>';

    // Append to the legend items
    $(m_legend_items).append(html);

    // Bind events for controls
    last_item = $(m_legend_items).children(':last-child');
    menu_toggle_control = $(last_item).find('.legend-dropdown-toggle');
    opacity_control = $(last_item).find('.opacity-control input[type=range]');
    display_control = $(last_item).find('.display-control');
    zoom_control = $(last_item).find('.zoom-control');

    // Bind toggle control
    menu_toggle_control.on('click', function(){
      var dropdown_menu = $(last_item).find('.tethys-legend-dropdown');
      dropdown_menu.toggleClass('open');
    });

    // Bind Opacity Control
    opacity_control.on('input', function() {
      layer.setOpacity(this.value);
    });

    // Bind Display Control
    display_control.on('click', function() {
      if (layer.getVisible()){
        layer.setVisible(false);
        $(this).html('Show Layer');
      } else {
        layer.setVisible(true);
        $(this).html('Hide Layer');
      }
    });

    // Bind Zoom to Layer Control
    zoom_control.on('click', function() {
      var extent;

      extent = layer.tethys_legend_extent;

      if (is_defined(extent)) {
        var lat_lon_extent = ol.proj.transformExtent(extent, layer.tethys_legend_extent_projection, DEFAULT_PROJECTION);
        m_map.getView().fit(lat_lon_extent, m_map.getSize());
      }
    });
  };

  update_legend = function() {
    if (is_defined(m_legend_options) && m_legend_options) {
      var layers;

      // Clear the legend items
      clear_legend();

      // Get current layers from the map
      layers = m_map.getLayers();

      for (var i = layers.getLength(); i--; ) {
        new_legend_item(layers.item(i));
      }

      // Activate the drop down menus
      $('.dropdown-toggle').dropdown();
    }
  };

  /***********************************
   * Selectable Features Methods
   ***********************************/

  default_selected_feature_styler = function(feature, resolution) {
    var image, styles;

    image = new ol.style.Circle({
      radius: 5,
      fill: new ol.style.Fill({
        color: '#7300e5'
      }),
      stroke: new ol.style.Stroke({
        color: 'white',
        width: 1
      })
    });

    styles = {
      'Point': [new ol.style.Style({
        image: image
      })],
      'MultiPoint': [new ol.style.Style({
        image: image
      })],
      'LineString': [new ol.style.Style({
        stroke: new ol.style.Stroke({
          color: '#7300e5',
          width: 3
        })
      })],
      'MultiLineString': [new ol.style.Style({
        stroke: new ol.style.Stroke({
          color: '#7300e5',
          width: 3
        })
      })],
      'Polygon': [new ol.style.Style({
        stroke: new ol.style.Stroke({
          color: '#7300e5',
          width: 3
        }),
        fill: new ol.style.Fill({
          color: 'rgba(115, 0, 229, 0.1)'
        })
      })],
      'MultiPolygon': [new ol.style.Style({
        stroke: new ol.style.Stroke({
          color: '#7300e5',
          width: 3
        }),
        fill: new ol.style.Fill({
          color: 'rgba(115, 0, 229, 0.1)'
        })
      })]
    }

    return styles[feature.getGeometry().getType()];
  };

  selected_features_changed = function(points, lines, polygons) {
    for (var i = 0; i < m_wms_feature_selection_changed_callbacks.length; i++) {
      var callback = m_wms_feature_selection_changed_callbacks[i];
      callback(points, lines, polygons);
    }
  };

  highlight_selected_features = function(geojson) {
    var points_source, lines_source, polygons_source;
    var features, curr_features;
    var incoming_type;
    var points, lines, polygons;

    // Don't highlight if there is nothing to show
    if (!is_defined(geojson) ||
       ('totalFeatures' in geojson && geojson.totalFeatures <= 0)) {
      return;
    }

    incoming_type = geojson.features[0].geometry.type;

    // Get sources
    points_source = m_points_selected_layer.getSource();
    lines_source = m_lines_selected_layer.getSource();
    polygons_source = m_polygons_selected_layer.getSource();

    // Valid Geometries
    points = ['Point', 'MultiPoint'];
    lines = ['LineString', 'MultiLineString'];
    polygons = ['Polygon', 'MultiPolygon'];

    // Parse the Features
    features = (new ol.format.GeoJSON()).readFeatures(geojson);

    if (in_array(incoming_type, points)) {
      points_source.addFeatures(features);
    }
    else if (in_array(incoming_type, lines)) {
      lines_source.addFeatures(features);
    }
    else if (in_array(incoming_type, polygons)) {
      polygons_source.addFeatures(features);
    }

    // Hide lines if a point is selected (to allow selection of nodes that fall on a line)
    if (points_source && lines_source && points_source.getFeatures().length > 0) {
      lines_source.clear();
    }

    // Hide lines if a point is selected (to allow selection of nodes that fall on a polygon)
    if (points_source && polygons_source && points_source.getFeatures().length > 0) {
      polygons_source.clear();
    }
  };

  zoom_to_selection = function(geojson) {
    if (!is_defined(geojson)) {
      return;
    }
    var total_features, features, min_x, min_y, max_x, max_y, feature_extent, zoom_buffer,
        selection_type;
    zoom_buffer = 50;
    total_features = geojson.totalFeatures;

    if (total_features > 0 && total_features <= 20) {
        features = geojson.features;
        selection_type = features[0].geometry.type;
        if (selection_type == 'Point') {
            min_x = features[0].geometry.coordinates[0];
            max_x = min_x;
            min_y = features[0].geometry.coordinates[1];
            max_y = min_y;
        } else if (selection_type == 'LineString' || selection_type == 'MultiPoint') {
            min_x = features[0].geometry.coordinates[0][0];
            max_x = min_x;
            min_y = features[0].geometry.coordinates[0][1];
            max_y = min_y;
            for (var i = 0; i < total_features; i++) {
                for (var j = 0; j < features[i].geometry.coordinates.length; j++) {
                    if (features[i].geometry.coordinates[j][0] < min_x) {
                        min_x = features[i].geometry.coordinates[j][0];
                    }
                    if (features[i].geometry.coordinates[j][0] > max_x) {
                        max_x = features[i].geometry.coordinates[j][0];
                    }
                    if (features[i].geometry.coordinates[j][1] < min_y) {
                        min_y = features[i].geometry.coordinates[j][1];
                    }
                    if (features[i].geometry.coordinates[j][1] > max_y) {
                        max_y = features[i].geometry.coordinates[j][1];
                    }
                }
            }
        } else if (selection_type == 'Polygon' || selection_type == 'MultiLineString') {
            min_x = features[0].geometry.coordinates[0][0][0];
            max_x = min_x;
            min_y = features[0].geometry.coordinates[0][0][1];
            max_y = min_y;
            for (var i = 0; i < total_features; i++) {
                for (var j = 0; j < features[i].geometry.coordinates.length; j++) {
                    for (var k = 0; k < features[i].geometry.coordinates[j].length; k++) {
                        if (features[i].geometry.coordinates[j][k][0] < min_x) {
                            min_x = features[i].geometry.coordinates[j][k][0];
                        }
                        if (features[i].geometry.coordinates[j][k][0] > max_x) {
                            max_x = features[i].geometry.coordinates[j][k][0];
                        }
                        if (features[i].geometry.coordinates[j][k][1] < min_y) {
                            min_y = features[i].geometry.coordinates[j][k][1];
                        }
                        if (features[i].geometry.coordinates[j][k][1] > max_y) {
                            max_y = features[i].geometry.coordinates[j][k][1];
                        }
                    }
                }
            }
        }

        if (Math.abs(max_x - min_x) < 111.13175 || Math.abs(max_y - min_y) < 111.13175) {
            min_x = min_x - 111.13175;
            max_x = max_x + 111.13175;
            min_y = min_y - 111.13175;
            max_y = max_y + 111.13175;
        }

        // Add in the buffer;
        min_x = min_x - zoom_buffer;
        max_x = max_x + zoom_buffer;
        min_y = min_y - zoom_buffer;
        max_y = max_y + zoom_buffer;

        feature_extent = [min_x, min_y, max_x, max_y];

        m_map.getView().fit(feature_extent, m_map.getSize());
    }
  };

  jsonp_response_handler = function(data) {
    // Process response
    highlight_selected_features(data);

    // Handle zooming to selection
    if (m_zoom_on_selection) {
      zoom_to_selection(data);
    }

    // Call Features Changed Method
    if (selected_features_changed) {
      selected_features_changed(m_points_selected_layer, m_lines_selected_layer, m_polygons_selected_layer);
    }
  };

  override_selection_styler = function(type, styler) {
    // Set styler for selection layers
    if (type === 'points' && m_points_selected_layer) {
      m_points_selected_layer.setStyle(styler);
    }
    else if (type === 'lines' && m_lines_selected_layer) {
      m_lines_selected_layer.setStyle(styler);
    }
    else if (type === 'polygons' && m_polygons_selected_layer) {
      m_polygons_selected_layer.setStyle(styler);
    }
  };

  map_clicked = function(event) {
    var urls, tolerance, x, y;
    var multiselect, sensitivity;
    x = event.coordinate[0]
    y = event.coordinate[1]
    urls = [];
    sensitivity = DEFAULT_SENSITIVITY;
    m_zoom_on_selection = false;

    if (is_defined(m_feature_selection_options) && 'sensitivity' in m_feature_selection_options) {
      sensitivity = m_feature_selection_options.sensitivity;
    }
    tolerance = m_map.getView().getResolution() * sensitivity;

    // Determine if multiselect applies
    multiselect = false;

    if (is_defined(m_feature_selection_options) &&
        'multiselect' in m_feature_selection_options &&
        m_feature_selection_options.multiselect &&
        ol.events.condition.shiftKeyOnly(event)) {
        multiselect = true;
    }

    // Clear current selection
    if (!multiselect) {
      m_points_selected_layer.getSource().clear();
      m_lines_selected_layer.getSource().clear();
      m_polygons_selected_layer.getSource().clear();
    }
    if (selected_features_changed) {
      selected_features_changed(m_points_selected_layer, m_lines_selected_layer, m_polygons_selected_layer);
    }

    for (var i = 0; i < m_selectable_wms_layers.length; i++) {
      var source, wms_url, url, layer, layer_params, layer_name, layer_view_params, geometry_attribute;
      var bbox, cql_filter;

      // Don't select if not visible
      layer = m_selectable_wms_layers[i];
      if (!layer.getVisible()) { continue; }
      // Check for undefined source or non-WMS layers before proceeding
      source = layer.getSource();
      if (!(source && 'getGetFeatureInfoUrl' in source)) { continue; }

      //get geometry_attribute from the layer
      geometry_attribute = layer.getProperties().geometry_attribute;
      // URL Params
      bbox = '{{minx}}%2C{{miny}}%2C{{maxx}}%2C{{maxy}}'
      bbox = bbox.replace('{{minx}}', x - tolerance);
      bbox = bbox.replace('{{miny}}', y - tolerance);
      bbox = bbox.replace('{{maxx}}', x + tolerance);
      bbox = bbox.replace('{{maxy}}', y + tolerance);
      cql_filter = '&CQL_FILTER=BBOX(' + geometry_attribute + '%2C' + bbox + '%2C%27EPSG%3A3857%27)';
      layer_params = source.getParams();
      layer_name = layer_params.LAYERS.replace('_group', '');
      layer_view_params = layer_params.VIEWPARAMS ? layer_params.VIEWPARAMS : '';

      if (source instanceof ol.source.ImageWMS) {
        wms_url = source.getUrl();
      }
      else if (source instanceof ol.source.TileWMS) {
        var tile_urls = source.getUrls();
        if (tile_urls.length > 0) {
          wms_url = tile_urls[0];
        }
      }

      url = wms_url.replace('wms', 'wfs')
          + '?SERVICE=wfs'
          + '&VERSION=2.0.0'
          + '&REQUEST=GetFeature'
          + '&TYPENAMES=' + layer_name
          + '&VIEWPARAMS=' + layer_view_params
          + '&OUTPUTFORMAT=text/javascript'
          + '&FORMAT_OPTIONS=callback:TETHYS_MAP_VIEW.jsonResponseHandler;'
          + '&SRSNAME=' + DEFAULT_PROJECTION
          + cql_filter;

      if (!multiselect)
      {
        url += '&COUNT=1';
      }
      urls.push(url);
    }

    // Get the features if applicable
    for (var j = 0; j < urls.length; j++) {
      $.ajax({
        url: urls[j],
        dataType: 'jsonp',
        context: {'multiselect': multiselect},
      });
    }
  };

  select_features_by_attribute =  function(layer_name, attribute_name, attribute_value, zoom_on_selection) {
    if (typeof zoom_on_selection === 'undefined') {
        zoom_on_selection = true;
    }
    for (var i = 0; i < m_selectable_wms_layers.length; i++) {
      var source, wms_url, url, layer, source_params, layer_view_params;
      var cql_filter;
      m_zoom_on_selection = zoom_on_selection;

      // Don't select if not visible
      layer = m_selectable_wms_layers[i];
      if (!layer.getVisible()) { continue; }
      // Check for undefined source or non-WMS layers before proceeding
      source = layer.getSource();
      if (!(source && 'getGetFeatureInfoUrl' in source)) { continue; }
      source_params = source.getParams();
      if (source_params.LAYERS == layer_name) {
        if (source instanceof ol.source.ImageWMS) {
          wms_url = source.getUrl();
        }
        else if (source instanceof ol.source.TileWMS) {
          var tile_urls = source.getUrls();
          if (tile_urls.length > 0) {
            wms_url = tile_urls[0];
          }
        }

        // Check for multiple attribute values contained in single string
        if (attribute_value.indexOf(',') !== -1){
          attribute_value = attribute_value.split(',');
          // Generate cql_filter for multi-value queries
          // Assumes multi-values enter function as one string with commas separating the values
          cql_filter = '&cql_filter=' + attribute_name + '=%27' + attribute_value[0] + '%27';
          for (var i = 1; i < attribute_value.length; i++) {
            cql_filter += ' OR ' + attribute_name + '=%27' + attribute_value[i] + '%27';
          }
        } else {
          // Generate cql_filter for single value queries
          cql_filter = '&cql_filter=' + attribute_name + '=%27' + attribute_value + '%27';
        }

        layer_view_params = source_params.VIEWPARAMS ? source_params.VIEWPARAMS : '';

        // Create callback url
        url = wms_url.replace('wms', 'wfs')
              + '?SERVICE=wfs'
              + '&VERSION=2.0.0'
              + '&REQUEST=GetFeature'
              + '&TYPENAMES=' + layer_name.replace('_group', '')
              + '&VIEWPARAMS=' + layer_view_params
              + '&OUTPUTFORMAT=text/javascript'
              + '&FORMAT_OPTIONS=callback:TETHYS_MAP_VIEW.jsonResponseHandler;'
              + '&SRSNAME=' + DEFAULT_PROJECTION
              + cql_filter;

        // Get the features if applicable
        $.ajax({
          url: url,
          dataType: 'jsonp',
        });
      }
    }
  }

  /***********************************
   * Initialization Methods
   ***********************************/
  update_field = function() {
    var $textarea,
        textarea_string;

    $textarea = $('#' + m_textarea_target);
    textarea_string = '';

    // Default output format to GeoJSON
    if (is_defined(m_draw_options.output_format)) {
      if (m_draw_options.output_format === WKT_FORMAT) {
        textarea_string = JSON.stringify(wellknowtextify());
      } else {
        textarea_string = JSON.stringify(geojsonify());
      }
    } else {
      textarea_string = JSON.stringify(geojsonify());
    }

    // Set value of textarea
    $textarea.val(textarea_string);
  };

  /***********************************
   * Utility Methods
   ***********************************/
  in_array = function(item, array)
  {
    return array.indexOf(item) !== -1;
  };

  is_defined = function(variable)
  {
    return !!(typeof variable !== typeof undefined && variable !== false);
  };

  // Instantiate a function from a string
  // credits: http://stackoverflow.com/questions/1366127/instantiate-a-javascript-object-using-a-string-to-define-the-class-name
  string_to_function = function(str) {
    var arr = str.split(".");
    var fn = (window || this);

    for (var i = 0, len = arr.length; i < len; i++) {
      fn = fn[arr[i]];
    }

    if (typeof fn !== "function") {
      throw new Error("function not found: " + str);
    }

    return  fn;
  };

  /***********************************
   * Class Implementations
   ***********************************/
///////////////////////////////////////// This is the place to play with the button locations //////////////////////////

  DrawingControl = function(opt_options) {
    var options,
        button,
        button_image,
        button_wrapper,
        icon_class,
        handle_drawing_interaction_switch;

    options = opt_options || {};

    // Create Button
    icon_class = 'tethys-map-view-draw-icon ' + options.control_type.toLowerCase();

    if (is_defined(options.active) && options.active === true) {
      icon_class += ' active';
    }

    button = document.createElement('button');
    button.setAttribute('type', 'button');
    button.setAttribute('data-toggle', 'tooltip');
    button.setAttribute('data-placement', 'bottom');
    button.setAttribute('title', options.control_type);
    button_image = document.createElement('div');
    button_image.className = icon_class;
    button.appendChild(button_image);
    button_wrapper = document.createElement('div');
    button_wrapper.className = 'tethys-map-view-draw-control ol-unselectable ol-control';
    button_wrapper.style.left = options.left_offset;
    button_wrapper.setAttribute('id',options.control_id);
    button_wrapper.appendChild(button);

    // Create action handler
    handle_drawing_interaction_switch = function(event) {

      // Switch Interaction
      switch_interaction(options.control_type);

      // Reset button active state
      $('.tethys-map-view-draw-icon').each(function(){
        $(this).removeClass('active');
      });

      // Set current button to active state
      $(event.toElement).addClass('active');
    };

    // Bind switch action to click and touch events
    button.addEventListener('click', handle_drawing_interaction_switch, false);
    button.addEventListener('touchstart', handle_drawing_interaction_switch, false);

    // Call parent constructor
    ol.control.Control.call(this, {
      element: button_wrapper,
      target: options.target
    });
  };
  ol.inherits(DrawingControl, ol.control.Control);

  // Custom interaction for dragging and moving features
  // Credits: http://openlayers.org/en/v3.3.0/examples/drag-features.html?q=drag
  DragFeatureInteraction = function() {
    ol.interaction.Pointer.call(this, {
      handleDownEvent: DragFeatureInteraction.prototype.handleDownEvent,
      handleDragEvent: DragFeatureInteraction.prototype.handleDragEvent,
      handleMoveEvent: DragFeatureInteraction.prototype.handleMoveEvent,
      handleUpEvent: DragFeatureInteraction.prototype.handleUpEvent
    });

    this.coordinate_ = null;
    this.cursor_ = 'pointer';
    this.feature_ = null;
    this.previousCursor_ = undefined;

  };
  ol.inherits(DragFeatureInteraction, ol.interaction.Pointer);

  // Trigger a drag feature
  DragFeatureInteraction.prototype.handleDownEvent = function(event) {
    var map = event.map;

    var feature = map.forEachFeatureAtPixel(event.pixel,
        function(feature, layer) {
          if (layer.tethys_editable === false){
            return false;
          }
          return feature;
        });

    if (feature) {
      this.coordinate_ = event.coordinate;
      this.feature_ = feature;
    }

    return !!feature;
  };

  // Handle drag feature
  DragFeatureInteraction.prototype.handleDragEvent = function(event) {
    var map = event.map;

    var feature = map.forEachFeatureAtPixel(event.pixel, function(feature, layer) {
      return feature;
    });

    var deltaX = event.coordinate[0] - this.coordinate_[0];
    var deltaY = event.coordinate[1] - this.coordinate_[1];

    var geometry = /** @type {ol.geom.SimpleGeometry} */
        (this.feature_.getGeometry());
    geometry.translate(deltaX, deltaY);

    this.coordinate_[0] = event.coordinate[0];
    this.coordinate_[1] = event.coordinate[1];
  };

  // Handle map movement
  DragFeatureInteraction.prototype.handleMoveEvent = function(event) {
    if (this.cursor_) {
      var map = event.map;
      var feature = map.forEachFeatureAtPixel(event.pixel,
          function(feature, layer) {
            return feature;
          });
      var element = event.map.getTargetElement();
      if (feature) {
        if (element.style.cursor != this.cursor_) {
          this.previousCursor_ = element.style.cursor;
          element.style.cursor = this.cursor_;
        }
      } else if (this.previousCursor_ !== undefined) {
        element.style.cursor = this.previousCursor_;
        this.previousCursor_ = undefined;
      }
    }
  };

  // Un-trigger drag feature
  DragFeatureInteraction.prototype.handleUpEvent = function(event) {
    this.coordinate_ = null;
    this.feature_ = null;
    return false;
  };

  //Custom interaction for deleting features
  DeleteFeatureInteraction = function() {
    ol.interaction.Pointer.call(this, {
      handleDownEvent: DeleteFeatureInteraction.prototype.handleDownEvent,
      //Borrow the code from the DragFeatureInteraction for map movement (pointer)
      handleMoveEvent: DragFeatureInteraction.prototype.handleMoveEvent
      });

    this.coordinate_ = null;
    this.cursor_ = 'pointer';
    this.feature_ = null;
    this.previousCursor_ = undefined;

    };

  ol.inherits(DeleteFeatureInteraction, ol.interaction.Pointer);

  DeleteFeatureInteraction.prototype.handleDownEvent = function(event) {
    var map = event.map;
    var feature = map.forEachFeatureAtPixel(event.pixel,
        function(feature, layer) {
            if (layer.tethys_editable && layer instanceof ol.layer.Vector) {
                layer.getSource().removeFeature(feature);
            };
        });
    return;
    };

  /************************************************************************
   *                        DEFINE PUBLIC INTERFACE
   *************************************************************************/
  /*
   * Library object that contains public facing functions of the package.
   * This is the object that is returned by the library wrapper function.
   * See below.
   * NOTE: The functions in the public interface have access to the private
   * functions of the library because of JavaScript function scope.
   */

  function get_map() {
    return m_map;
  }

  function get_target() {
    return m_map_target;
  }

  public_interface = {
    getMap: get_map,
    updateLegend: update_legend,
    getTarget: get_target,
    jsonResponseHandler: jsonp_response_handler,
    reInitializeMap: ol_initialize_all,

    zoomToExtent: function(lat_long_extent) {
      var map_extent = ol.proj.transformExtent(lat_long_extent, LAT_LON_PROJECTION, DEFAULT_PROJECTION);
      m_map.getView().fit(map_extent, m_map.getSize());
    },

    overrideSelectionStyler: function(geometry_type, styler) {
      if (!in_array(geometry_type, ['points', 'lines', 'polygons'])) {
        console.log('Warning: "' + geometry_type +'" is not a valid value for the geometry_type argument. Must be one of: "points", "lines", or "polygons"');
        return;
      }
      override_selection_styler(geometry_type, styler);
    },

    clearSelection: function() {
      if(m_points_selected_layer) {
        m_points_selected_layer.getSource().clear();
      }

      if (m_lines_selected_layer) {
        m_lines_selected_layer.getSource().clear();
      }

      if (m_polygons_selected_layer) {
        m_polygons_selected_layer.getSource().clear();
      }

      if (m_select_interaction) {
        m_select_interaction.getFeatures().clear();
      }
      // Call Features Changed Method
      if (selected_features_changed) {
        selected_features_changed(m_points_selected_layer, m_lines_selected_layer, m_polygons_selected_layer);
      }
    },

    onSelectionChange: function(func) {
      m_wms_feature_selection_changed_callbacks.push(func);
    },

    clearSelectionChangeCallbacks: function() {
      m_wms_feature_selection_changed_callbacks = [];
    },

    getSelectInteraction: function() {
        return m_select_interaction;
    },

    selectFeaturesByAttribute: select_features_by_attribute,
  };

  /************************************************************************
   *                  INITIALIZATION / CONSTRUCTOR
   *************************************************************************/

  // Initialization: jQuery function that gets called when
  // the DOM tree finishes loading
  $(function() {
    ol_initialize_all();
  });

  return public_interface;

}()); // End of package wrapper
// NOTE: that the call operator (open-closed parenthesis) is used to invoke the library wrapper
// function immediately after being parsed.<|MERGE_RESOLUTION|>--- conflicted
+++ resolved
@@ -124,12 +124,6 @@
   ol_base_map_init = function()
   {
     // Constants
-<<<<<<< HEAD
-    var OPEN_STREET_MAP = 'OpenStreetMap',
-        BING = 'Bing',
-        MAP_QUEST = 'MapQuest',
-        STAMEN = 'Stamen';
-=======
     var SUPPORTED_BASE_MAPS = {
     'OpenStreetMap': {
         source_class: ol.source.OSM,
@@ -181,7 +175,6 @@
                 labels;  // true or false. Default is true.
             style = is_defined(options.style) ? options.style : 'light';
             labels = options.labels === false ? '_nolabels': '_all';
->>>>>>> eacef10f
 
             options.url = 'http://{1-4}.basemaps.cartocdn.com/' + style + labels + '/{z}/{x}/{y}.png'
 
@@ -216,36 +209,6 @@
           visible = true;
           first_flag = false;
         }
-<<<<<<< HEAD
-        if (typeof base_map_option === 'string') {
-          if (base_map_option === OPEN_STREET_MAP) {
-            // Initialize default open street map layer
-            base_map_layer = new ol.layer.Tile({
-              source: new ol.source.OSM(),
-              visible: visible
-            });
-          } else if (base_map_option === BING) {
-            // Initialize default bing layer
-
-          } else if (base_map_option === MAP_QUEST) {
-            // Initialize default map quest layer
-            base_map_layer = new ol.layer.Tile({
-              source: new ol.source.MapQuest({layer: 'sat'}),
-              visible: visible
-            });
-          } else if (base_map_option === STAMEN) {
-            // Initialize default open street map layer
-            base_map_layer = new ol.layer.Tile({
-                source: new ol.source.Stamen({
-                  layer: 'terrain',
-                }),
-                visible: visible
-            });
-          }
-          // Add legend attributes
-          base_map_layer.tethys_legend_title = 'Basemap: ' + base_map_option;
-=======
->>>>>>> eacef10f
 
         var base_map_layer_name,
             base_map_layer_arguments;
@@ -282,28 +245,7 @@
 
             // Add legend attributes
             base_map_layer.tethys_legend_title = 'Basemap: ' + label;
-<<<<<<< HEAD
-
-          } else if (STAMEN in base_map_option) {
-            // Initialize custom map quest layer
-            base_map_layer = new ol.layer.Tile({
-              source: new ol.source.Stamen({
-                layer: 'watercolor',
-              }),
-              visible: visible
-            });
-
-            if (base_map_option[STAMEN].hasOwnProperty('label')) {
-              label = base_map_option[STAMEN].label;
-            } else {
-              label = STAMEN;
-            }
-            // Add legend attributes
-            base_map_layer.tethys_legend_title = 'Basemap: ' + label;
-          }
-=======
             base_map_labels.push(label);
->>>>>>> eacef10f
         }
 
         // Add the base map to layers
