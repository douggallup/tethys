"""
Settings for Tethys Platform

This file contains default Django and other settings for the Tethys Platform.

For more information on this file, see
https://docs.djangoproject.com/en/1.9/topics/settings/

For the full list of settings and their values, see
https://docs.djangoproject.com/en/1.9/ref/settings/
"""

# Build paths inside the project like this: os.path.join(BASE_DIR, ...)
import os

from django.contrib.messages import constants as message_constants

BASE_DIR = os.path.dirname(os.path.dirname(__file__))


# Quick-start development settings - unsuitable for production
# See https://docs.djangoproject.com/en/1.9/howto/deployment/checklist/

# SECURITY WARNING: keep the secret key used in production secret!
SECRET_KEY = '{{ secret_key }}'

# SECURITY WARNING: don't run with debug turned on in production!
DEBUG = True

# List those who should be notified of an error when DEBUG = False as a tuple of (name, email address).
# i.e.: ADMINS = (('John', 'john@example.com'), ('Mary', 'mary@example.com'))
ADMINS = ()

# Force user logout once the browser has been closed.
# If changed, delete all django_session table entries from the tethys_default database to ensure updated behavior
SESSION_EXPIRE_AT_BROWSER_CLOSE = True

# Warn user of forced logout after indicated number of seconds
SESSION_SECURITY_WARN_AFTER = 540

# Force user logout after a certain number of seconds
SESSION_SECURITY_EXPIRE_AFTER = 600

# See https://docs.djangoproject.com/en/1.8/topics/logging/#configuring-logging for more logging configuration options.
LOGGING = {
    'version': 1,
    'disable_existing_loggers': False,
    'handlers': {
        'console': {
            'class': 'logging.StreamHandler',
        },
    },
    'loggers': {
        'django': {
            'handlers': ['console'],
            'level': os.getenv('DJANGO_LOG_LEVEL', 'WARNING'),
        },
        'tethys': {
            'handlers': ['console'],
            'level': 'INFO',
        }
    },
}

ALLOWED_HOSTS = [{% if allowed_host %}'{{ allowed_host }}'{% endif %}]

# Application definition

INSTALLED_APPS = (
    'django.contrib.admin',
    'django.contrib.auth',
    'django.contrib.contenttypes',
    'django.contrib.sessions',
    'django.contrib.messages',
    'django.contrib.staticfiles',
    'django_gravatar',
    'bootstrap3',
    'termsandconditions',
    'tethys_config',
    'tethys_apps',
    'tethys_gizmos',
    'tethys_services',
    'tethys_compute',
    'social_django',
    'guardian',
<<<<<<< HEAD
    'session_security'
=======
    'captcha',
    'rest_framework',
    'rest_framework.authtoken',
>>>>>>> f350baf4
)

MIDDLEWARE_CLASSES = (
    'django.contrib.sessions.middleware.SessionMiddleware',
    'django.middleware.common.CommonMiddleware',
    'django.middleware.csrf.CsrfViewMiddleware',
    'django.contrib.auth.middleware.AuthenticationMiddleware',
    'django.contrib.messages.middleware.MessageMiddleware',
    'django.middleware.clickjacking.XFrameOptionsMiddleware',
    'tethys_portal.middleware.TethysSocialAuthExceptionMiddleware',
    'session_security.middleware.SessionSecurityMiddleware',
)

REST_FRAMEWORK = {
    'DEFAULT_PERMISSION_CLASSES': (
        'rest_framework.permissions.IsAuthenticated',
    ),
    'DEFAULT_AUTHENTICATION_CLASSES': (
        'rest_framework.authentication.TokenAuthentication',
    )
}

AUTHENTICATION_BACKENDS = (
#    'tethys_services.backends.hydroshare.HydroShareOAuth2',
#    'social_core.backends.linkedin.LinkedinOAuth2',
#    'social_core.backends.google.GoogleOAuth2',
#    'social_core.backends.facebook.FacebookOAuth2',
    'django.contrib.auth.backends.ModelBackend',
    'guardian.backends.ObjectPermissionBackend',
)

# Password validation
# https://docs.djangoproject.com/en/1.9/ref/settings/#auth-password-validators

# AUTH_PASSWORD_VALIDATORS = [
#     {
#         'NAME': 'django.contrib.auth.password_validation.UserAttributeSimilarityValidator',
#     },
#     {
#         'NAME': 'django.contrib.auth.password_validation.MinimumLengthValidator',
#     },
#     {
#         'NAME': 'django.contrib.auth.password_validation.CommonPasswordValidator',
#     },
#     {
#         'NAME': 'django.contrib.auth.password_validation.NumericPasswordValidator',
#     },
# ]

# Terms and conditions settings
ACCEPT_TERMS_PATH = '/terms/accept/'
TERMS_EXCLUDE_URL_PREFIX_LIST = {'/admin/', '/oauth2/', '/handoff/', '/accounts/', '/terms/'}
TERMS_EXCLUDE_URL_LIST = {'/'}
TERMS_BASE_TEMPLATE = 'page.html'

ROOT_URLCONF = 'tethys_portal.urls'

WSGI_APPLICATION = 'tethys_portal.wsgi.application'

# Database
# https://docs.djangoproject.com/en/1.9/ref/settings/#databases

DATABASES = {
    'default': {
        'ENGINE': 'django.db.backends.postgresql_psycopg2',
        'NAME': '{{ db_username }}',
        'USER': '{{ db_username }}',
        'PASSWORD': '{{ db_password }}',
        'HOST': '127.0.0.1',
        'PORT': '{{ db_port }}'
    }
}

# Internationalization
# https://docs.djangoproject.com/en/1.9/topics/i18n/

LANGUAGE_CODE = 'en-us'

TIME_ZONE = 'UTC'

USE_I18N = True

USE_L10N = True

USE_TZ = True

# Templates
TEMPLATES = [
    {
        'BACKEND': 'django.template.backends.django.DjangoTemplates',
        'DIRS': [
            os.path.join(BASE_DIR, 'templates'),
        ],
        'OPTIONS': {
            'context_processors': [
                'django.contrib.auth.context_processors.auth',
                'django.template.context_processors.debug',
                'django.template.context_processors.i18n',
                'django.template.context_processors.media',
                'django.template.context_processors.static',
                'django.template.context_processors.tz',
                'django.template.context_processors.request',
                'django.contrib.messages.context_processors.messages',
                'social_django.context_processors.backends',
                'social_django.context_processors.login_redirect',
                'tethys_config.context_processors.tethys_global_settings_context',
                'tethys_apps.context_processors.tethys_apps_context',
                'tethys_gizmos.context_processors.tethys_gizmos_context'
            ],
            'loaders': [
                'django.template.loaders.filesystem.Loader',
                'django.template.loaders.app_directories.Loader',
                'tethys_apps.template_loaders.TethysAppsTemplateLoader'
            ],
            'debug': DEBUG
        }
    }
]

# Static files (CSS, JavaScript, Images)
# https://docs.djangoproject.com/en/1.9/howto/static-files/

STATIC_URL = '/static/'

STATICFILES_DIRS = (os.path.join(BASE_DIR, 'static'), )

STATICFILES_FINDERS = (
    'django.contrib.staticfiles.finders.FileSystemFinder',
    'django.contrib.staticfiles.finders.AppDirectoriesFinder',
    'tethys_apps.utilities.TethysAppsStaticFinder'
)

# Uncomment the next line for production installation
#STATIC_ROOT = '/var/www/tethys/static'

# Tethys Workspaces
#TETHYS_WORKSPACES_ROOT = '/var/www/tethys/workspaces'

# Messaging settings
MESSAGE_TAGS = {message_constants.DEBUG: 'alert-danger',
                message_constants.INFO: 'alert-info',
                message_constants.SUCCESS: 'alert-success',
                message_constants.WARNING: 'alert-warning',
                message_constants.ERROR: 'alert-danger'}

# Gravatar Settings
GRAVATAR_URL = 'http://www.gravatar.com/'
GRAVATAR_SECURE_URL = 'https://secure.gravatar.com/'
GRAVATAR_DEFAULT_SIZE = '80'
GRAVATAR_DEFAULT_IMAGE = 'retro'
GRAVATAR_DEFAULT_RATING = 'g'
GRAVATAR_DFFAULT_SECURE = True



# Use this setting to bypass the home page
BYPASS_TETHYS_HOME_PAGE = False

# Use this setting to disable open account signup
ENABLE_OPEN_SIGNUP = False

# Uncomment the following lines and adjust to match your setup to enable emailing capabilities
#EMAIL_BACKEND = 'django.core.mail.backends.smtp.EmailBackend'
#EMAIL_HOST = 'localhost'
#EMAIL_PORT = 25
#EMAIL_HOST_USER = ''
#EMAIL_HOST_PASSWORD = ''
#EMAIL_USE_TLS = False
#DEFAULT_FROM_EMAIL = 'Example <noreply@exmaple.com>'


# OAuth Settings
# http://psa.matiasaguirre.net/docs/configuration/index.html
SOCIAL_AUTH_ADMIN_USER_SEARCH_FIELDS = ['username', 'first_name', 'email']
SOCIAL_AUTH_SLUGIFY_USERNAMES = True
SOCIAL_AUTH_LOGIN_REDIRECT_URL = '/apps/'
SOCIAL_AUTH_LOGIN_ERROR_URL = '/accounts/login/'

# OAuth Providers
## Google
SOCIAL_AUTH_GOOGLE_OAUTH2_KEY = ''
SOCIAL_AUTH_GOOGLE_OAUTH2_SECRET = ''

## Facebook
SOCIAL_AUTH_FACEBOOK_KEY = ''
SOCIAL_AUTH_FACEBOOK_SECRET = ''
SOCIAL_AUTH_FACEBOOK_SCOPE = ['email']

## LinkedIn
SOCIAL_AUTH_LINKEDIN_OAUTH2_KEY = ''
SOCIAL_AUTH_LINKEDIN_OAUTH2_SECRET = ''

## HydroShare
SOCIAL_AUTH_HYDROSHARE_KEY = ''
SOCIAL_AUTH_HYDROSHARE_SECRET = ''

# Django Guardian Settings
ANONYMOUS_USER_ID = -1
# GUARDIAN_RAISE_403 = False  # Mutually exclusive with GUARDIAN_RENDER_403
# GUARDIAN_RENDER_403 = False  # Mutually exclusive with GUARDIAN_RAISE_403
# GUARDIAN_TEMPLATE_403 = ''
# ANONYMOUS_DEFAULT_USERNAME_VALUE = 'anonymous'<|MERGE_RESOLUTION|>--- conflicted
+++ resolved
@@ -83,13 +83,10 @@
     'tethys_compute',
     'social_django',
     'guardian',
-<<<<<<< HEAD
     'session_security'
-=======
     'captcha',
     'rest_framework',
     'rest_framework.authtoken',
->>>>>>> f350baf4
 )
 
 MIDDLEWARE_CLASSES = (
