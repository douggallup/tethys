--- conflicted
+++ resolved
@@ -9,30 +9,16 @@
 """
 import logging
 import os
-<<<<<<< HEAD
-from collections import OrderedDict as SortedDict
-
-from django.contrib.staticfiles import utils
-from django.contrib.staticfiles.finders import BaseFinder
-=======
 import sys
 import traceback
+from collections import OrderedDict as SortedDict
 
 from django.conf.urls import url
->>>>>>> f9d54b8e
 from django.core.exceptions import ObjectDoesNotExist, MultipleObjectsReturned
 from django.utils._os import safe_join
-<<<<<<< HEAD
-from tethys_apps.app_harvester import SingletonAppHarvester
-from tethys_apps.base import permissions
-from tethys_apps.models import TethysApp
-=======
-from past.builtins import basestring
-from tethys_apps import tethys_log
 from tethys_apps.harvester import SingletonHarvester
 from tethys_apps.base import permissions, TethysExtensionBase
 from tethys_apps.models import TethysApp, TethysExtension
->>>>>>> f9d54b8e
 
 tethys_log = logging.getLogger('tethys.' + __name__)
 
@@ -165,11 +151,7 @@
                 assign_perm(p, g, db_app)
 
 
-<<<<<<< HEAD
-def get_app_url_patterns():
-=======
 def generate_url_patterns():
->>>>>>> f9d54b8e
     """
     Generate the url pattern lists for each app and namespace them accordingly.
     """
@@ -182,15 +164,6 @@
     extension_url_patterns = dict()
 
     for app in apps:
-<<<<<<< HEAD
-        app_url_patterns.update(app.url_patterns)
-
-    return app_url_patterns
-
-
-def get_directories_in_tethys_apps(directory_names, with_app_name=False):
-    # Determine the tethysapp directory
-=======
         app_url_patterns.update(get_django_urls_for(app))
 
     for extension in extensions:
@@ -239,14 +212,14 @@
                 except ImportError:
                     error_msg = 'The following error occurred while trying to import the controller function ' \
                                 '"{0}":\n {1}'.format(url_map.controller, traceback.format_exc(2))
-                    log.error(error_msg)
+                    tethys_log.error(error_msg)
                     sys.exit(1)
                 try:
                     controller_function = getattr(module, function_name)
                 except AttributeError as e:
                     error_msg = 'The following error occurred while trying to access the controller function ' \
                                 '"{0}":\n {1}'.format(url_map.controller, traceback.format_exc(2))
-                    log.error(error_msg)
+                    tethys_log.error(error_msg)
                     sys.exit(1)
             else:
                 controller_function = url_map.controller
@@ -269,7 +242,6 @@
         list: list of paths to directories in apps and extensions.
     """
     # Determine the directories of tethys apps directory
->>>>>>> f9d54b8e
     tethysapp_dir = safe_join(os.path.abspath(os.path.dirname(__file__)), 'tethysapp')
     tethysapp_contents = os.walk(tethysapp_dir).next()[1]
     potential_dirs = [safe_join(tethysapp_dir, item) for item in tethysapp_contents]
@@ -304,58 +276,6 @@
 
 def sync_tethys_db():
     """
-<<<<<<< HEAD
-
-    def __init__(self, apps=None, *args, **kwargs):
-        # List of locations with static files
-        self.locations = get_directories_in_tethys_apps(('static', 'public'), with_app_name=True)
-
-        # Maps dir paths to an appropriate storage instance
-        self.storages = SortedDict()
-
-        for prefix, root in self.locations:
-            filesystem_storage = FileSystemStorage(location=root)
-            filesystem_storage.prefix = prefix
-            self.storages[root] = filesystem_storage
-
-        super(TethysAppsStaticFinder, self).__init__(*args, **kwargs)
-
-    def find(self, path, all=False):
-        """
-        Looks for files in the Tethys apps static or public directories
-        """
-        matches = []
-        for prefix, root in self.locations:
-            matched_path = self.find_location(root, path, prefix)
-            if matched_path:
-                if not all:
-                    return matched_path
-                matches.append(matched_path)
-        return matches
-
-    def find_location(self, root, path, prefix=None):
-        """
-        Finds a requested static file in a location, returning the found
-        absolute path (or ``None`` if no match).
-        """
-        if prefix:
-            prefix = '%s%s' % (prefix, os.sep)
-            if not path.startswith(prefix):
-                return None
-            path = path[len(prefix):]
-        path = safe_join(root, path)
-        if os.path.exists(path):
-            return path
-
-    def list(self, ignore_patterns):
-        """
-        List all files in all locations.
-        """
-        for prefix, root in self.locations:
-            storage = self.storages[root]
-            for path in utils.get_files(storage, ignore_patterns):
-                yield path, storage
-=======
     Sync installed apps and extensions with database.
     """
     # Get the harvester
@@ -391,7 +311,7 @@
             # map extension to db
             map_extension_to_db(installed_extension)
     except Exception as e:
-        log.error(e)
+        tethys_log.error(e)
 
 
 def map_app_to_db(installed_app):
@@ -498,7 +418,6 @@
             db_extension.name = installed_extension.name
             db_extension.description = installed_extension.description
             db_extension.save()
->>>>>>> f9d54b8e
 
 
 def get_active_app(request=None, url=None):
