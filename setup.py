--- conflicted
+++ resolved
@@ -18,11 +18,7 @@
 
 requires = []
 
-<<<<<<< HEAD
-version = '1.2.5'
-=======
 version = '1.3.0'
->>>>>>> b6042700
 
 setup(
     name='tethys_platform',
