***********
Testing API
***********

**Last Updated:** November 18, 2016

Manually testing your app can be very time consuming, especially when modifying a simple line of code usually warrants retesting everything. To help automate and streamline the testing of your app, Tethys Platform provides you with a great starting point by providing the following:

1. A ``tests`` directory with a ``tests.py`` script within your app's default scaffold that contains well-commented sample testing code.
2. The Testing API which provides a helpful test class for setting up your app's testing environment.


Writing Tests
-------------
Tests should be written in a separate python script that is contained somewhere within your app's scaffold. By default, a ``tests`` directory already exists in the app-level directory and contains a ``tests.py`` script. Unless you have a good reason not to, it would be best to start writing your test code here.

As an example, if wanting to automate the testing of a the map controller in the "My First App" from the tutorials, the ``tests.py`` script might be modified to look like the following:

::

    from tethys_sdk.testing import TethysTestCase
    from ..app import MyFirstApp

    class MapControllerTestCase(TethysTestCase):
        def set_up(self):
            self.create_test_persistent_stores_for_app(MyFirstApp)
            self.create_test_user(username="joe", email="joe@some_site.com", password="secret")
            self.c = self.get_test_client()

        def tear_down(self):
            self.destroy_test_persistent_stores_for_app(MyFirstApp)

        def test_success_and_context(self):
            self.c.force_login(self.user)
            response = self.c.get('/apps/my-first-app/map/')

            # Check that the response returned successfully
            self.assertEqual(response.status_code, 200)

            # Check that the response returned the context variable
            self.assertIsNotNone(response.context['map_options'])

Tethys Platform leverages the native Django testing framework (which leverages the unittests Python module) to make writing tests for your app much simpler. While Tethys Platform encapsulates most of what is needed in its Testing API, it may still be necessary to refer to the Django and Python documentation for additional help while writing tests. Refer to their documentation here:

https://docs.djangoproject.com/en/1.9/topics/testing/overview/#writing-tests

https://docs.python.org/2.7/library/unittest.html#module-unittest

Running Tests
-------------
To run any tests at an app level:

<<<<<<< HEAD
    1. Open a terminal
    2. Enter the Tethys Platform python environment:
        ::

            $ . /usr/lib/tethys/bin/activate

    3. Enter app-level ``tethys test`` command.
        ::

            (tethys)$ tethys test -f tethys_apps.tethysapp.<app_name(required)>.<folder_name>.<file_name>.<class_name>.<function_name>
=======
1. Open a terminal
2. Enter the Tethys Platform python environment:
    ``$ . /usr/lib/tethys/bin/activate``
3. In settings.py make sure that the tethys_default database user is set to tethys_super:
::

    DATABASES = {
        'default': {
            'ENGINE': 'django.db.backends.postgresql_psycopg2',
            'NAME': 'tethys_default',
            'USER': 'tethys_super',
            'PASSWORD': 'pass',
            'HOST': '127.0.0.1',
            'PORT': '5435'
        }
    }

4. Enter app-level ``tethys test`` command.
    ``(tethys)$ tethys test -f tethys_apps.tethysapp.<app_name(required)>.<folder_name>.<file_name>.<class_name>.<function_name> [-c/C]``
    Where ``-c`` tracks code coverage and prints out a report in the terminal, and ``-C`` does opens the report as an interactive HTML page in your browser
>>>>>>> fc6d4f09

More specifically:

<<<<<<< HEAD
    To run all tests across an app:
        Test command:
        ::

            (tethys)$ tethys test -f tethys_apps.tethysapp.<app_name>

    To run all tests within specific directory of an app:
        Test command:
        ::

            (tethys)$ tethys test -f tethys_apps.tethysapp.<app_name>.<folder_name>
=======
To run all tests across an app:
    Test command: ``(tethys)$ tethys test -f tethys_apps.tethysapp.<app_name>``
To run all tests within specific directory of an app:
    Test command: ``(tethys)$ tethys test -f tethys_apps.tethysapp.<app_name>.<folder_name>``
>>>>>>> fc6d4f09

And so forth... Thus, you can hone in on the exact tests that you want to run.

  .. note::
    Remember to append either ``-c`` or ``-C`` if you would like a coverage report at the end of the testing printed in your terminal, or opened in your browser as an interactive HTML page, respectively.

API Documentation
-----------------
.. autoclass:: tethys_apps.base.testing.TethysTestCase
    :members: set_up, tear_down, create_test_user, create_test_superuser, get_test_client, create_test_persistent_stores_for_app, destroy_test_persistent_stores_for_app<|MERGE_RESOLUTION|>--- conflicted
+++ resolved
@@ -50,18 +50,6 @@
 -------------
 To run any tests at an app level:
 
-<<<<<<< HEAD
-    1. Open a terminal
-    2. Enter the Tethys Platform python environment:
-        ::
-
-            $ . /usr/lib/tethys/bin/activate
-
-    3. Enter app-level ``tethys test`` command.
-        ::
-
-            (tethys)$ tethys test -f tethys_apps.tethysapp.<app_name(required)>.<folder_name>.<file_name>.<class_name>.<function_name>
-=======
 1. Open a terminal
 2. Enter the Tethys Platform python environment:
     ``$ . /usr/lib/tethys/bin/activate``
@@ -82,28 +70,13 @@
 4. Enter app-level ``tethys test`` command.
     ``(tethys)$ tethys test -f tethys_apps.tethysapp.<app_name(required)>.<folder_name>.<file_name>.<class_name>.<function_name> [-c/C]``
     Where ``-c`` tracks code coverage and prints out a report in the terminal, and ``-C`` does opens the report as an interactive HTML page in your browser
->>>>>>> fc6d4f09
 
 More specifically:
 
-<<<<<<< HEAD
-    To run all tests across an app:
-        Test command:
-        ::
-
-            (tethys)$ tethys test -f tethys_apps.tethysapp.<app_name>
-
-    To run all tests within specific directory of an app:
-        Test command:
-        ::
-
-            (tethys)$ tethys test -f tethys_apps.tethysapp.<app_name>.<folder_name>
-=======
 To run all tests across an app:
     Test command: ``(tethys)$ tethys test -f tethys_apps.tethysapp.<app_name>``
 To run all tests within specific directory of an app:
     Test command: ``(tethys)$ tethys test -f tethys_apps.tethysapp.<app_name>.<folder_name>``
->>>>>>> fc6d4f09
 
 And so forth... Thus, you can hone in on the exact tests that you want to run.
 
