--- conflicted
+++ resolved
@@ -16,11 +16,7 @@
   - cd ..
   - mv tethys src
   - bash ./src/scripts/install_tethys.sh -h
-<<<<<<< HEAD
-  - bash ./src/scripts/install_tethys.sh --partial-tethys-install mesdiat -t $PWD --python-version $PYTHON_VERSION
-=======
   - bash ./src/scripts/install_tethys.sh --partial-tethys-install mesdat -t $PWD
->>>>>>> a14d6fc0
 
   # activate conda environment
   - export PATH="$PWD/miniconda/bin:$PATH"
